<!-- BEGIN MUNGE: UNVERSIONED_WARNING -->


<!-- END MUNGE: UNVERSIONED_WARNING -->

This file has moved to: http://kubernetes.github.io/docs/admin/cluster-components/

<<<<<<< HEAD
**Table of Contents**

<!-- BEGIN MUNGE: GENERATED_TOC -->

- [Kubernetes Cluster Admin Guide: Cluster Components](#kubernetes-cluster-admin-guide-cluster-components)
  - [Master Components](#master-components)
    - [kube-apiserver](#kube-apiserver)
    - [etcd](#etcd)
    - [kube-controller-manager](#kube-controller-manager)
    - [kube-scheduler](#kube-scheduler)
    - [addons](#addons)
      - [DNS](#dns)
      - [User interface](#user-interface)
      - [Container Resource Monitoring](#container-resource-monitoring)
      - [Cluster-level Logging](#cluster-level-logging)
  - [Node components](#node-components)
    - [kubelet](#kubelet)
    - [kube-proxy](#kube-proxy)
    - [docker](#docker)
    - [rkt](#rkt)
    - [supervisord](#supervisord)
    - [fluentd](#fluentd)

<!-- END MUNGE: GENERATED_TOC -->

This document outlines the various binary components that need to run to
deliver a functioning Kubernetes cluster.

## Master Components

Master components are those that provide the cluster's control plane. For
example, master components are responsible for making global decisions about the
cluster (e.g., scheduling), and detecting and responding to cluster events
(e.g., starting up a new pod when a replication controller's 'replicas' field is
unsatisfied).

Master components could in theory be run on any node in the cluster. However,
for simplicity, current set up scripts typically start all master components on
the same VM, and does not run user containers on this VM. See
[high-availability.md](high-availability.md) for an example multi-master-VM setup.

Even in the future, when Kubernetes is fully self-hosting, it will probably be
wise to only allow master components to schedule on a subset of nodes, to limit
co-running with user-run pods, reducing the possible scope of a
node-compromising security exploit.

### kube-apiserver

[kube-apiserver](kube-apiserver.md) exposes the Kubernetes API; it is the front-end for the
Kubernetes control plane. It is designed to scale horizontally (i.e., one scales
it by running more of them-- [high-availability.md](high-availability.md)).

### etcd

[etcd](etcd.md) is used as Kubernetes' backing store. All cluster data is stored here.
Proper administration of a Kubernetes cluster includes a backup plan for etcd's
data.

### kube-controller-manager

[kube-controller-manager](kube-controller-manager.md) is a binary that runs controllers, which are the
background threads that handle routine tasks in the cluster. Logically, each
controller is a separate process, but to reduce the number of moving pieces in
the system, they are all compiled into a single binary and run in a single
process.

These controllers include:

* Node Controller
 * Responsible for noticing & responding when nodes go down.
* Replication Controller
 * Responsible for maintaining the correct number of pods for every replication
   controller object in the system.
* Endpoints Controller
 * Populates the Endpoints object (i.e., join Services & Pods).
* Service Account & Token Controllers
 * Create default accounts and API access tokens for new namespaces.
* ... and others.

### kube-scheduler

[kube-scheduler](kube-scheduler.md) watches newly created pods that have no node assigned, and
selects a node for them to run on.

### addons

Addons are pods and services that implement cluster features. They don't run on
the master VM, but currently the default setup scripts that make the API calls
to create these pods and services does run on the master VM. See:
[kube-master-addons](http://releases.k8s.io/release-1.2/cluster/saltbase/salt/kube-master-addons/kube-master-addons.sh)

Addon objects are created in the "kube-system" namespace.

#### DNS

While the other addons are not strictly required, all Kubernetes
clusters should have [cluster DNS](dns.md), as many examples rely on it.

Cluster DNS is a DNS server, in addition to the other DNS server(s) in your
environment, which serves DNS records for Kubernetes services.

Containers started by Kubernetes automatically include this DNS server
in their DNS searches.

#### User interface

The kube-ui provides a read-only overview of the cluster state.  Access
[the UI using kubectl proxy](../user-guide/connecting-to-applications-proxy.md#connecting-to-the-kube-ui-service-from-your-local-workstation)

#### Container Resource Monitoring

[Container Resource Monitoring](../user-guide/monitoring.md) records generic time-series metrics
about containers in a central database, and provides a UI for browsing that data.

#### Cluster-level Logging

[Container Logging](../user-guide/monitoring.md) saves container logs
to a central log store with search/browsing interface.  There are two
implementations:

* [Cluster-level logging to Google Cloud Logging](
docs/user-guide/logging.md#cluster-level-logging-to-google-cloud-logging)

* [Cluster-level Logging with Elasticsearch and Kibana](
docs/user-guide/logging.md#cluster-level-logging-with-elasticsearch-and-kibana)

## Node components

Node components run on every node, maintaining running pods and providing them
the Kubernetes runtime environment.

### kubelet

[kubelet](kubelet.md) is the primary node agent. It:
* Watches for pods that have been assigned to its node (either by apiserver
  or via local configuration file) and:
 * Mounts the pod's required volumes
 * Downloads the pod's secrets
 * Run the pod's containers via docker (or, experimentally, rkt).
 * Periodically executes any requested container liveness probes.
 * Reports the status of the pod back to the rest of the system, by creating a
   "mirror pod" if necessary.
* Reports the status of the node back to the rest of the system.

### kube-proxy

[kube-proxy](kube-proxy.md) enables the Kubernetes service abstraction by maintaining
network rules on the host and performing connection forwarding.

### docker

`docker` is of course used for actually running containers.

### rkt

`rkt` is supported experimentally as an alternative to docker.

### supervisord

`supervisord` is a lightweight process babysitting system for keeping kubelet and docker
running.

### fluentd

`fluentd` is a daemon which helps provide [cluster-level logging](#cluster-level-logging).
=======
>>>>>>> 7e9256b3



<!-- BEGIN MUNGE: IS_VERSIONED -->
<!-- TAG IS_VERSIONED -->
<!-- END MUNGE: IS_VERSIONED -->


<!-- BEGIN MUNGE: GENERATED_ANALYTICS -->
[![Analytics](https://kubernetes-site.appspot.com/UA-36037335-10/GitHub/docs/admin/cluster-components.md?pixel)]()
<!-- END MUNGE: GENERATED_ANALYTICS --><|MERGE_RESOLUTION|>--- conflicted
+++ resolved
@@ -5,174 +5,6 @@
 
 This file has moved to: http://kubernetes.github.io/docs/admin/cluster-components/
 
-<<<<<<< HEAD
-**Table of Contents**
-
-<!-- BEGIN MUNGE: GENERATED_TOC -->
-
-- [Kubernetes Cluster Admin Guide: Cluster Components](#kubernetes-cluster-admin-guide-cluster-components)
-  - [Master Components](#master-components)
-    - [kube-apiserver](#kube-apiserver)
-    - [etcd](#etcd)
-    - [kube-controller-manager](#kube-controller-manager)
-    - [kube-scheduler](#kube-scheduler)
-    - [addons](#addons)
-      - [DNS](#dns)
-      - [User interface](#user-interface)
-      - [Container Resource Monitoring](#container-resource-monitoring)
-      - [Cluster-level Logging](#cluster-level-logging)
-  - [Node components](#node-components)
-    - [kubelet](#kubelet)
-    - [kube-proxy](#kube-proxy)
-    - [docker](#docker)
-    - [rkt](#rkt)
-    - [supervisord](#supervisord)
-    - [fluentd](#fluentd)
-
-<!-- END MUNGE: GENERATED_TOC -->
-
-This document outlines the various binary components that need to run to
-deliver a functioning Kubernetes cluster.
-
-## Master Components
-
-Master components are those that provide the cluster's control plane. For
-example, master components are responsible for making global decisions about the
-cluster (e.g., scheduling), and detecting and responding to cluster events
-(e.g., starting up a new pod when a replication controller's 'replicas' field is
-unsatisfied).
-
-Master components could in theory be run on any node in the cluster. However,
-for simplicity, current set up scripts typically start all master components on
-the same VM, and does not run user containers on this VM. See
-[high-availability.md](high-availability.md) for an example multi-master-VM setup.
-
-Even in the future, when Kubernetes is fully self-hosting, it will probably be
-wise to only allow master components to schedule on a subset of nodes, to limit
-co-running with user-run pods, reducing the possible scope of a
-node-compromising security exploit.
-
-### kube-apiserver
-
-[kube-apiserver](kube-apiserver.md) exposes the Kubernetes API; it is the front-end for the
-Kubernetes control plane. It is designed to scale horizontally (i.e., one scales
-it by running more of them-- [high-availability.md](high-availability.md)).
-
-### etcd
-
-[etcd](etcd.md) is used as Kubernetes' backing store. All cluster data is stored here.
-Proper administration of a Kubernetes cluster includes a backup plan for etcd's
-data.
-
-### kube-controller-manager
-
-[kube-controller-manager](kube-controller-manager.md) is a binary that runs controllers, which are the
-background threads that handle routine tasks in the cluster. Logically, each
-controller is a separate process, but to reduce the number of moving pieces in
-the system, they are all compiled into a single binary and run in a single
-process.
-
-These controllers include:
-
-* Node Controller
- * Responsible for noticing & responding when nodes go down.
-* Replication Controller
- * Responsible for maintaining the correct number of pods for every replication
-   controller object in the system.
-* Endpoints Controller
- * Populates the Endpoints object (i.e., join Services & Pods).
-* Service Account & Token Controllers
- * Create default accounts and API access tokens for new namespaces.
-* ... and others.
-
-### kube-scheduler
-
-[kube-scheduler](kube-scheduler.md) watches newly created pods that have no node assigned, and
-selects a node for them to run on.
-
-### addons
-
-Addons are pods and services that implement cluster features. They don't run on
-the master VM, but currently the default setup scripts that make the API calls
-to create these pods and services does run on the master VM. See:
-[kube-master-addons](http://releases.k8s.io/release-1.2/cluster/saltbase/salt/kube-master-addons/kube-master-addons.sh)
-
-Addon objects are created in the "kube-system" namespace.
-
-#### DNS
-
-While the other addons are not strictly required, all Kubernetes
-clusters should have [cluster DNS](dns.md), as many examples rely on it.
-
-Cluster DNS is a DNS server, in addition to the other DNS server(s) in your
-environment, which serves DNS records for Kubernetes services.
-
-Containers started by Kubernetes automatically include this DNS server
-in their DNS searches.
-
-#### User interface
-
-The kube-ui provides a read-only overview of the cluster state.  Access
-[the UI using kubectl proxy](../user-guide/connecting-to-applications-proxy.md#connecting-to-the-kube-ui-service-from-your-local-workstation)
-
-#### Container Resource Monitoring
-
-[Container Resource Monitoring](../user-guide/monitoring.md) records generic time-series metrics
-about containers in a central database, and provides a UI for browsing that data.
-
-#### Cluster-level Logging
-
-[Container Logging](../user-guide/monitoring.md) saves container logs
-to a central log store with search/browsing interface.  There are two
-implementations:
-
-* [Cluster-level logging to Google Cloud Logging](
-docs/user-guide/logging.md#cluster-level-logging-to-google-cloud-logging)
-
-* [Cluster-level Logging with Elasticsearch and Kibana](
-docs/user-guide/logging.md#cluster-level-logging-with-elasticsearch-and-kibana)
-
-## Node components
-
-Node components run on every node, maintaining running pods and providing them
-the Kubernetes runtime environment.
-
-### kubelet
-
-[kubelet](kubelet.md) is the primary node agent. It:
-* Watches for pods that have been assigned to its node (either by apiserver
-  or via local configuration file) and:
- * Mounts the pod's required volumes
- * Downloads the pod's secrets
- * Run the pod's containers via docker (or, experimentally, rkt).
- * Periodically executes any requested container liveness probes.
- * Reports the status of the pod back to the rest of the system, by creating a
-   "mirror pod" if necessary.
-* Reports the status of the node back to the rest of the system.
-
-### kube-proxy
-
-[kube-proxy](kube-proxy.md) enables the Kubernetes service abstraction by maintaining
-network rules on the host and performing connection forwarding.
-
-### docker
-
-`docker` is of course used for actually running containers.
-
-### rkt
-
-`rkt` is supported experimentally as an alternative to docker.
-
-### supervisord
-
-`supervisord` is a lightweight process babysitting system for keeping kubelet and docker
-running.
-
-### fluentd
-
-`fluentd` is a daemon which helps provide [cluster-level logging](#cluster-level-logging).
-=======
->>>>>>> 7e9256b3
 
 
 
